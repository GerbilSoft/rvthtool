PROJECT(librvth)

# Check for C library functions.
IF(NOT WIN32)
	INCLUDE(CheckFunctionExists)
	CHECK_FUNCTION_EXISTS(ftruncate HAVE_FTRUNCATE)
ENDIF(NOT WIN32)

# Find nettle.
FIND_PACKAGE(Nettle REQUIRED)
SET(HAVE_NETTLE 1)
IF(NOT WIN32)
	# Find GMP.
	# On Windows, we're using nettle's mini-GMP.
	FIND_PACKAGE(GMP REQUIRED)
	SET(HAVE_GMP 1)
ENDIF(NOT WIN32)

# Check if this is Nettle 3.x.
# Nettle 3.1 added version.h, which isn't available
# in older verisons, so we can't simply check that.
INCLUDE(CheckSymbolExists)
SET(OLD_CMAKE_REQUIRED_INCLUDES "${CMAKE_REQUIRED_INCLUDES}")
SET(OLD_CMAKE_REQUIRED_LIBRARIES "${CMAKE_REQUIRED_LIBRARIES}")
SET(CMAKE_REQUIRED_INCLUDES "${CMAKE_REQUIRED_INCLUDES} ${NETTLE_INCLUDE_DIRS}")
SET(CMAKE_REQUIRED_LIBRARIES "${CMAKE_REQUIRED_LIBRARIES} ${NETTLE_LIBRARY}")
CHECK_SYMBOL_EXISTS(aes128_set_decrypt_key "nettle/aes.h" HAVE_NETTLE_3)
IF(HAVE_NETTLE_3)
	# Check for Nettle versioning symbols.
	# Nettle 3.1 added version.h.
	CHECK_SYMBOL_EXISTS(NETTLE_VERSION_MAJOR "nettle/version.h" HAVE_NETTLE_VERSION_H)
	CHECK_SYMBOL_EXISTS(nettle_version_major "nettle/version.h" HAVE_NETTLE_VERSION_FUNCTIONS)
ENDIF(HAVE_NETTLE_3)
SET(CMAKE_REQUIRED_INCLUDES "${OLD_CMAKE_REQUIRED_INCLUDES}")
SET(CMAKE_REQUIRED_LIBRARIES "${OLD_CMAKE_REQUIRED_LIBRARIES}")
UNSET(OLD_CMAKE_REQUIRED_INCLUDES)
UNSET(OLD_CMAKE_REQUIRED_LIBRARIES)

IF(ENABLE_UDEV)
	# Find UDEV.
	IF(UNIX AND NOT APPLE)
		FIND_PACKAGE(UDev)
		IF(UDEV_FOUND)
			SET(HAVE_UDEV 1)
			SET(HAVE_QUERY 1)
		ENDIF(UDEV_FOUND)
	ELSEIF(WIN32)
		# TODO: Set HAVE_QUERY once it's implemented on Windows.
	ENDIF()
ELSE(ENABLE_UDEV)
	UNSET(HAVE_UDEV)
ENDIF(ENABLE_UDEV)

# Write the config.h file.
CONFIGURE_FILE("${CMAKE_CURRENT_SOURCE_DIR}/config.librvth.h.in" "${CMAKE_CURRENT_BINARY_DIR}/config.librvth.h")

# Sources.
SET(librvth_SRCS
	rvth.c
	rvth_p.c
	rvth_write.c
	rvth_extract.c
	rvth_time.c
	rvth_recrypt.c
	ref_file.c
	reader_plain.c
	cert_store.c
	cert.c
	priv_key_store.c
	disc_header.c
<<<<<<< HEAD
	query.c
=======
	ptbl.c
	extract_crypt.c
>>>>>>> ebec4d12
	)
# Headers.
SET(librvth_H
	common.h
	byteorder.h
	byteswap.h
	nhcd_structs.h
	gcn_structs.h
	rvth.h
	rvth_p.h
	rvth_time.h
	rvth_recrypt.h
	ref_file.h
	tcharx.h
	reader.h
	reader_plain.h
	cert_store.h
	cert.h
	rsaw.h
	aesw.h
	priv_key_store.h
	disc_header.h
<<<<<<< HEAD
	query.h
=======
	ptbl.h
	extract_crypt.h
>>>>>>> ebec4d12
	)

IF(HAVE_NETTLE)
	SET(librvth_RSA_SRCS rsaw_nettle.c)
ELSE()
	MESSAGE(FATAL_ERROR "No hash function wrappers for this platform.")
ENDIF()

IF(HAVE_NETTLE)
	SET(librvth_AES_SRCS aesw_nettle.c)
ELSE()
	MESSAGE(FATAL_ERROR "No AES function wrappers for this platform.")
ENDIF()

IF(HAVE_UDEV)
	SET(librvth_QUERY_SRCS query_udev.c)
ENDIF()

######################
# Build the library. #
######################

ADD_LIBRARY(rvth STATIC
	${librvth_SRCS} ${librvth_H}
	${librvth_RSA_SRCS}
	${librvth_AES_SRCS}
	${librvth_QUERY_SRCS}
	)

# Include paths:
# - Public: Current source and binary directories.
# - Private: Parent source and binary directories,
#            and top-level binary directory for git_version.h.
TARGET_INCLUDE_DIRECTORIES(rvth
	PUBLIC  $<BUILD_INTERFACE:${CMAKE_CURRENT_SOURCE_DIR}>		# librvth
		$<BUILD_INTERFACE:${CMAKE_CURRENT_BINARY_DIR}>		# librvth
	PRIVATE $<BUILD_INTERFACE:${CMAKE_CURRENT_SOURCE_DIR}/..>	# src
		$<BUILD_INTERFACE:${CMAKE_CURRENT_BINARY_DIR}/..>	# src
		$<BUILD_INTERFACE:${CMAKE_BINARY_DIR}>			# build
	)
# Exclude from ALL builds.
SET_TARGET_PROPERTIES(rvth PROPERTIES EXCLUDE_FROM_ALL TRUE)
# Make sure git_version.h is created before compiling this target.
IF(TARGET git_version)
	ADD_DEPENDENCIES(rvth git_version)
ENDIF(TARGET git_version)

IF(WIN32)
	TARGET_LINK_LIBRARIES(rvth advapi32)
ENDIF(WIN32)

# GMP
IF(HAVE_GMP)
	TARGET_INCLUDE_DIRECTORIES(rvth PRIVATE ${GMP_INCLUDE_DIR})
	TARGET_LINK_LIBRARIES(rvth ${GMP_LIBRARIES})
ENDIF(HAVE_GMP)

# Nettle
IF(HAVE_NETTLE)
	TARGET_INCLUDE_DIRECTORIES(rvth PRIVATE ${NETTLE_INCLUDE_DIRS})
	TARGET_LINK_LIBRARIES(rvth ${NETTLE_LIBRARIES})
ENDIF(HAVE_NETTLE)

# UDEV
IF(HAVE_UDEV)
	TARGET_INCLUDE_DIRECTORIES(rvth PRIVATE ${UDEV_INCLUDE_DIRS})
	TARGET_LINK_LIBRARIES(rvth ${UDEV_LIBRARIES})
ENDIF(HAVE_UDEV)

# Unix: Add -fpic/-fPIC in order to use this static library in plugins.
IF(UNIX AND NOT APPLE)
	SET(CMAKE_C_FLAGS	"${CMAKE_C_FLAGS} -fpic -fPIC")
	SET(CMAKE_CXX_FLAGS	"${CMAKE_CXX_FLAGS} -fpic -fPIC")
ENDIF(UNIX AND NOT APPLE)

# Test suite.
IF(BUILD_TESTING)
	ADD_SUBDIRECTORY(tests)
ENDIF(BUILD_TESTING)<|MERGE_RESOLUTION|>--- conflicted
+++ resolved
@@ -68,12 +68,9 @@
 	cert.c
 	priv_key_store.c
 	disc_header.c
-<<<<<<< HEAD
 	query.c
-=======
 	ptbl.c
 	extract_crypt.c
->>>>>>> ebec4d12
 	)
 # Headers.
 SET(librvth_H
@@ -96,12 +93,9 @@
 	aesw.h
 	priv_key_store.h
 	disc_header.h
-<<<<<<< HEAD
 	query.h
-=======
 	ptbl.h
 	extract_crypt.h
->>>>>>> ebec4d12
 	)
 
 IF(HAVE_NETTLE)
